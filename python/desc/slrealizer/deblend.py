--- conflicted
+++ resolved
@@ -35,11 +35,7 @@
 number_of_rows = int((x_max - x_min)/distance)
 number_of_columns = int((y_max - y_min)/distance)
 
-<<<<<<< HEAD
-def deblend(currObs, currLens, debug, null_deblender):
-=======
-def deblend(currObs, currLens, null_deblend = False, debug=False):
->>>>>>> 4b519c4e
+def deblend_test(currObs, currLens, null_deblend = False, debug=False):
     """
     If the user wants to see the plot drawn by plotting.py in the debug mode, this code draws it.
     Otherwise, it acts like a wrapper method -- this just calls blend_all_objects.
@@ -49,20 +45,13 @@
         print('This is the simple plot of the system')
         #plotting.draw_model(currObs, currLens, debug)
         #plt.clf()
-<<<<<<< HEAD
-    if null_deblender:
-        null_deblending()
-    else:
-        blend_all_objects(currObs, currLens, debug)
-
-def null_deblending():
-
-=======
     if null_deblend:
         print('null deblender')
-        null_deblending(currObs, currLens, debug)
+        image = null_deblending(currObs, currLens, debug)
+        show_color_map(image)
     else:
-        blend_all_objects(currObs, currLens, debug)
+        image = plot_all_objects(currObs, currLens, debug)
+        blend_all_objects(currObs, currLens, debug, image)
 
 def null_deblending(currObs, currLens, debug):
     filterLens = currObs[1] + '_SDSS_lens'
@@ -79,13 +68,11 @@
     pos = np.dstack((x, y))
     #rv = scipy.stats.multivariate_normal([x_center_of_mass,y_center_of_mass], [[x_second_moment[0]*x_second_moment[0], 0], [0, y_second_moment[0]*y_second_moment[0]]])
     rv = scipy.stats.multivariate_normal([x_center_of_mass,y_center_of_mass], [[x_second_moment, 0], [0, y_second_moment]])
-    global image
     image = [[0]*number_of_rows for _ in range(number_of_columns)]
     image = image + rv.pdf(pos) * total_zeroth_moment
-    show_color_map()
->>>>>>> 4b519c4e
+    return image
 
-def blend_all_objects(currObs, currLens, debug):
+def plot_all_objects(currObs, currLens, debug):
     """
     Given a current observation epoch details and a lensed system, this method blends all the light sources, assuming the gaussian PSF. 
     The blending is done by generating a 2d-gaussian and adding the values to the 2d array.
@@ -101,7 +88,6 @@
     x, y = np.mgrid[x_min:x_max:distance, y_min:y_max:distance]
     pos = np.dstack((x, y))
     rv = scipy.stats.multivariate_normal([galaxy_x,galaxy_y], [[PSF_HWHM*PSF_HWHM, 0], [0, PSF_HWHM*PSF_HWHM]])
-    global image
     image = [[0]*number_of_rows for _ in range(number_of_columns)]
     image = image + rv.pdf(pos)
     # iterate for the lens
@@ -112,35 +98,38 @@
             print ('Magnitude ratio is : ', mag_ratio)
         rv = scipy.stats.multivariate_normal([currLens['XIMG'][0][i],currLens['YIMG'][0][i]], [[PSF_HWHM*PSF_HWHM, 0], [0, PSF_HWHM*PSF_HWHM]]) #, [[PSF_HWHM*PSF_HWHM, 0], [0, PSF_HWHM*PSF_HWHM]])
         image = image + rv.pdf(pos)*math.pow(2.5, currLens[filterLens]-currLens['MAG'][0][i]) #scale
+    return image
+
+def blend_all_objects(currObs, currLens, debug, input_image):
     if debug:
-        show_color_map()
+        show_color_map(input_image)
     # detect sources using IRAF routine
-    segm = photutils.detect_sources(image, 0.1, 8)
+    segm = photutils.detect_sources(input_image, 0.1, 8)
     if debug:
         plt.imshow(segm.data, origin='lower', interpolation='nearest')
-    daofind = DAOStarFinder(fwhm=PSF_HWHM, threshold=0.1)
-    sources = daofind(image)
+    daofind = DAOStarFinder(fwhm=currObs[2], threshold=0.1)
+    sources = daofind(input_image)
     if debug:
-        show_source_position(sources)
+        show_source_position(sources, input_image)
     print ('these are the objects that I identified: ', sources)
 
-def show_color_map():
+def show_color_map(input_image):
     """
     Only called in debug mode. Draws the color map to represent the 2d array of the mock lensed system.
     """
     cmap2 = matplotlib.colors.LinearSegmentedColormap.from_list('my_colormap', ['black', 'green', 'yellow'], 256)
-    img2 = plt.imshow(image, interpolation='nearest', cmap = cmap2, origin='lower', extent=[x_min, x_max, y_min, y_max], aspect = "auto")
+    img2 = plt.imshow(input_image, interpolation='nearest', cmap = cmap2, origin='lower', extent=[x_min, x_max, y_min, y_max], aspect = "auto")
     plt.colorbar(img2,cmap=cmap2)
     plt.show()
 
-def show_source_position(sources):
+def show_source_position(sources, input_image):
     """
     Only called in debug mode. Draws the 2d image and mark where the sources are detected.
     """
     positions = (sources['xcentroid'], sources['ycentroid'])
     apertures = CircularAperture(positions, r=4.)
     norm = ImageNormalize(stretch=SqrtStretch())
-    plt.imshow(image, cmap='Greys', origin='lower', norm=norm)
+    plt.imshow(input_image, cmap='Greys', origin='lower', norm=norm)
     apertures.plot(color='red', lw=3.0, alpha=1.0)
 
 # my guess is : https://www.google.de/search?q=2d+gaussian+area&start=10&sa=N&tbm=isch&imgil=2DtvXl3-AibpvM%253A%253Bkgo2jfIP68y8RM%253Bhttps%25253A%25252F%25252Fstackoverflow.com%25252Fquestions%25252F13658799%25252Fplot-a-grid-of-gaussians-with-matlab&source=iu&pf=m&fir=2DtvXl3-AibpvM%253A%252Ckgo2jfIP68y8RM%252C_&usg=__RmeCJMcLu03ro5YjgKk9fGZ53U8%3D&biw=1183&bih=588&ved=0ahUKEwj6wur9yZTVAhXrhlQKHT54DXo4ChDKNwgz&ei=UuluWfrRLOuN0gK-8LXQBw#imgrc=Puj8GXmbAPS6nM: so amplitude is proportional to the flux...?
