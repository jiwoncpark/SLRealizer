--- conflicted
+++ resolved
@@ -23,11 +23,7 @@
     # def plot_lens_random_date(self, lensID = 7176527, convolve=False):
     #     plotting.plot_lens_random_date(self, lensID, convolve)
 
-<<<<<<< HEAD
-    def plot_lens_random_date(self, lensID=None, convolve=False, debug=False):
-=======
     def plot_lens_random_date(self, lensID=None, debug=False, convolve=False):
->>>>>>> 4b519c4e
         if lensID is None:
             print 'No lens system selected for plotting.'
             return
@@ -42,18 +38,10 @@
         # randomIndex:
         desc.slrealizer.draw_model(self.observation[randomIndex],
                                    self.catalog.get_lens(lensID),
-<<<<<<< HEAD
                                    convolve, debug)
         return
 
-    def deblend(self, lensID=None, debug=False):
-=======
-                                   debug,
-                                   convolve)
-        return
-
     def deblend(self, lensID=None, null_deblend = False, debug=False):
->>>>>>> 4b519c4e
         if lensID is None:
             print 'No lens system selected for plotting.'
             return
@@ -64,99 +52,34 @@
         while filter == 'y':
             randomIndex = random.randint(0, 200)
             filter = self.observation[randomIndex][1]
-        # Now visualize the lens system at the epoch defined by the             
-        # randomIndex:                                                          
-        desc.slrealizer.deblend(self.observation[randomIndex],
-<<<<<<< HEAD
-                                   self.catalog.get_lens(lensID), debug)
-        return
-=======
+            # Now visualize the lens system at the epoch defined by the             
+            # randomIndex:                                                          
+        desc.slrealizer.deblend_test(self.observation[randomIndex],
                                    self.catalog.get_lens(lensID), null_deblend, debug)
         return
 
-"""
-    def determineAlpha(self, mag_ratio):
-        if(mag_ratio>1):
-            quasar_alpha = 1/mag_ratio
-            lens_alpha = 1
-        else:
-            quasar_alpha = 1
-            lens_alpha = mag_ratio
-        return quasar_alpha, lens_alpha
-
-    def determineScale(self, lensX, sourceX, lensY, sourceY):
-        if (abs(lensX[0]+sourceX))>(abs(sourceX)):
-            plotX = abs(lensX[0]+sourceX)
-        else:
-            plotX = abs(sourceX)
-        if (abs(lensY[0]+sourceY))>(abs(sourceY)):
-            plotY = abs(lensY[0]+sourceY)
-        else:
-            plotY = abs(sourceY)
-        return plotX, plotY
-
-    def plotFigureOnMatplotlib(self, currObs, convolve, quasar_alpha, lens_alpha, sourceX, sourceY, lensX, lensY, plotX, plotY):
-        fig = plt.figure(figsize=(4, 16))
-        scale_factor = 2
-        for i in range(4):
-            if(currObs[1]=='g'):
-                circleColor = 'g'
-            else:
-                circleColor = 'r'
-            plotNumStr = "4"+"1"+str(i+1)
-            plotNum = int(plotNumStr)
-            fig.subplots_adjust(top=1.5)
-            sub = fig.add_subplot(plotNum)
-            #sub.set_ylim(-plotY-2*currObs[2]/scale_factor, plotY+2*currObs[2]/scale_factor)
-            sub.set_ylim(-3, 3)
-            #sub.set_xlim(-plotX-2*currObs[2]/scale_factor, plotX+2*currObs[2]/scale_factor)
-            sub.set_xlim(-3, 3)
-            sub.set_xlabel('xPosition')
-            sub.set_ylabel('yPosition')
-            source = plt.Circle((sourceX, sourceY), radius=currObs[2]/scale_factor, alpha=quasar_alpha, fc=circleColor, linewidth=0)
-            if(convolve):
-                # For now, we just let lensFWHM to be zero.
-                #lensFWHM = currLens['REFF']
-                lensFWHM = 0.0
-                lens = plt.Circle((lensX[i]+sourceX, lensY[i]+sourceY), radius=convolve(currObs[2], lensFWHM)/scale_factor, alpha=lens_alpha, fc=circleColor, linewidth=0)
-            else:
-                lens = plt.Circle((lensX[i]+sourceX, lensY[i]+sourceY), radius=currObs[2]/scale_factor, alpha=lens_alpha, fc=circleColor, linewidth=0)
-            fig.gca().add_patch(lens)
-            fig.gca().add_patch(source)
-            sub.set_title('Observation ' + str(i+1) + ' with ' + 'filter ' + currObs[1] + ' on MJD ' + str(currObs[0]))
-            #seeing = plt.Circle(((-plotY-2*currObs[2])/scale_factor, (plotX-2*currObs[2])/scale_factor), radius=currObs[2]/scale_factor, alpha=0.1, fc='k')
-            seeing = plt.Circle((-2.5, -2.5), radius=currObs[2]/scale_factor, alpha=0.1, fc='k')
-            sub.legend((source, seeing, lens),('source', 'seeing', 'lens'))
-            plt.gca().add_patch(seeing)
-
-
-    def drawPlot(self, currObs, lensID = 7176527, convolve = False):
-        currLens = self.lens.get_lens(lensID)
-        #obsHist has MJD Filter FWHM 5sigmag
-        filterQuasar = currObs[1] + '_SDSS_quasar'
-        filterLens = currObs[1] + '_SDSS_lens'
-        lens_mag = currLens[filterLens]
-        quasar_mag = currLens[filterQuasar]
-        mag_ratio = math.pow(2.5, -lens_mag+quasar_mag)
-        quasar_alpha, lens_alpha = self.determineAlpha(mag_ratio)
-        sourceX = currLens['XSRC'][0]
-        sourceY = currLens['YSRC'][0]
-        lensX = currLens['XIMG'][0]
-        lensY = currLens['YIMG'][0]
-        plotX, plotY = self.determineScale(lensX, sourceX, lensY, sourceY)
-        self.plotFigureOnMatplotlib(currObs, convolve, quasar_alpha, lens_alpha, sourceX, sourceY, lensX, lensY, plotX, plotY)
-
-    def convolve(obsFWHM, initialFWHM = 0.0):
-        seeing = obsFWHM
-        seeingsigma = seeingToSig(seeing)
-        initSigma = seeingToSig(initialFWHM)
-        convolveSigma = seeingsigma + initSigma
-        return convolveSigma
-
-    def seeingToSig(self, seeing):
-        return seeing / np.sqrt(8 * np.log(2))
-
-    def sigmaTofwhm(self, sigma):
-        return sigma * np.sqrt(8 * np.log(2))
-"""
->>>>>>> 4b519c4e
+    # For now set all to true so that we can debug easily
+    def deblend_distance(self, lensID=None, null_deblend=True, debug=True, show_plot=True):
+        if lensID is None:
+            print 'No lens system selected for calculating the statistics'
+            return
+        import random
+        # Keep randomly selecting epochs until we get one that is not                                       
+        # in the 'y' filter:                                         
+        filter = 'y'
+        while filter == 'y':
+            randomIndex = random.randint(0, 200)
+            filter = self.observation[randomIndex][1]
+            # Now visualize the lens system at the epoch defined by the                                      
+            # randomIndex:                                          
+        #if show_plot:
+            #deblend(lensID, null_deblend, debug, randomIndex)
+        if null_deblend:
+            image1 = desc.slrealizer.null_deblending(self.observation[randomIndex], self.catalog.get_lens(lensID), debug)
+        if show_plot:
+            desc.slrealizer.show_color_map(image1)
+        image2 = desc.slrealizer.plot_all_objects(self.observation[randomIndex], self.catalog.get_lens(lensID), debug)
+        if show_plot:
+            desc.slrealizer.show_color_map(image2)
+        print('Chi squared distance is : ', desc.slrealizer.chi_square_distance(image1, image2))
+        print('KL distance is : ', desc.slrealizer.KL_distance(image1, image2))