#==============================================

import numpy as np
import pandas
import desc.slrealizer
from fractions import Fraction

#==============================================

"""
This file contains methods that help generate the toy catalog for the SLRealizer.
"""


def generate_data(curr_lens, curr_obs):    
    """
    Given the current observation detail and current lensed system, generate a mock catalog.
    """

    ###
    first_moment_err = 0.01 # unit : percentage
    first_moment_err_std = 0.005
    flux_err = 0.01 # unit : percentage                                                                            
    flux_err_std = 0.005
    second_moment_err = 0.05 # unit : percentage
    second_moment_err_std = 0.01
    pos_err = 0.0 # unit : degree
    pos_err_std = Fraction(1, 3) # Assuming that the three sigma is one degree, one sigma is 0.3333 degree 
    ###

    processed_image = desc.slrealizer.plot_all_objects(curr_obs, curr_lens)
    flux, first_moment_x, first_moment_y, covariance_matrix = desc.slrealizer.null_deblend(processed_image)
    flux_err_calc = flux * noissify_data(flux_err, flux_err_std)
    first_moment_x_err_calc = noissify_data(first_moment_err, first_moment_err_std) * first_moment_x
    first_moment_y_err_calc = noissify_data(first_moment_err, first_moment_err_std) * first_moment_y
    RA, RA_err, DEC, DEC_err = return_coordinate(first_moment_x, first_moment_y)
    MJD, filter, PSF_HWHM, sky = curr_obs[0], curr_obs[1], curr_obs[2], curr_obs[3]
    I_xx, I_xy, I_yy = covariance_matrix[0][0], covariance_matrix[0][1], covariance_matrix[1][1]
    I_xx_err_calc = I_xx * noissify_data(second_moment_err, second_moment_err_std)
    I_xy_err_calc = I_xy * noissify_data(second_moment_err, second_moment_err_std)
    I_yy_err_calc = I_yy * noissify_data(second_moment_err, second_moment_err_std)
    lensID = curr_lens[0]['LENSID']
    return np.array([MJD, filter, RA, RA_err, DEC, DEC_err, first_moment_x, first_moment_x_err_calc, first_moment_y, first_moment_y_err_calc, flux, flux_err_calc, I_xx, I_xx_err_calc, I_yy, I_yy_err_calc, I_xy, I_xy_err_calc, PSF_HWHM, sky, lensID])

def noissify_data(mean, stdev):
    """
    Given a mean and a standard deviation of a measurement, add a noise to the data
    """
    return np.random.normal(loc=mean, scale=stdev)

def return_coordinate(first_moment_x, first_moment_y):
    """
    This method returns the RA and DEC values that take the x and y offset into account.
    RA and DEC values are provided in the observational history,
    and this method also assumes a random error in the measurement (+1/-1 deg)
    """
    real_coordinate = desc.slrealizer.return_obs_RA_DEC()
    RA = real_coordinate.ra.deg
    DEC = real_coordinate.dec.deg
    # add the offset by the first moment
    RA += first_moment_x/(3600*np.cos(DEC))
    DEC += first_moment_y/3600
<<<<<<< HEAD
    # draw random number to set position in the FOV
    RA += np.random.uniform(-1.75, 1.75)
    DEC += np.random.uniform(-1.75, 1.75)
    pos_err = 0.0 # unit : degree                                                                                                                              
    pos_err_std = Fraction(1, 3) # Assuming that the three sigma is one degree, one sigma is 0.3333 degree       
=======
    #===========================
    pos_err = 0.0 # unit : degree                                                                                                             
    pos_err_std = Fraction(1, 3)
    #===========================
>>>>>>> e398665f
    RA_err = noissify_data(pos_err, pos_err_std)
    DEC_err = noissify_data(pos_err, pos_err_std)
    return RA, RA_err, DEC, DEC_err<|MERGE_RESOLUTION|>--- conflicted
+++ resolved
@@ -60,18 +60,10 @@
     # add the offset by the first moment
     RA += first_moment_x/(3600*np.cos(DEC))
     DEC += first_moment_y/3600
-<<<<<<< HEAD
     # draw random number to set position in the FOV
     RA += np.random.uniform(-1.75, 1.75)
     DEC += np.random.uniform(-1.75, 1.75)
-    pos_err = 0.0 # unit : degree                                                                                                                              
-    pos_err_std = Fraction(1, 3) # Assuming that the three sigma is one degree, one sigma is 0.3333 degree       
-=======
-    #===========================
-    pos_err = 0.0 # unit : degree                                                                                                             
-    pos_err_std = Fraction(1, 3)
-    #===========================
->>>>>>> e398665f
+    pos_err = 0.0 # unit : degree
     RA_err = noissify_data(pos_err, pos_err_std)
     DEC_err = noissify_data(pos_err, pos_err_std)
     return RA, RA_err, DEC, DEC_err